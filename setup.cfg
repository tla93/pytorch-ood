--- conflicted
+++ resolved
@@ -1,14 +1,5 @@
 [metadata]
 name = pytorch-ood
-<<<<<<< HEAD
-version = attr: pytorch_ood.__version__
-project_name = pytorch-ood
-url = https://github.com/kkirchheim/pytorch-ood
-description = PyTorch Out-of-Distribution Detection
-author = Konstantin Kirchheim
-contact = konstantin.kirchheim@ovgu.de
-keywords = OOD, PyTorch, Out-of-Distribution Detection
-=======
 project_name = pytorch-ood
 author = Konstantin Kirchheim
 contact = konstantin.kirchheim@ovgu.de
@@ -21,13 +12,12 @@
 description = PyTorch Out-of-Distribution Detection
 long_description = file: README.md, LICENSE.txt
 long_description_content_type = text/markdown
->>>>>>> e0eed950
 license = Apache 2.0
 license_file = LICENSE
 description_file = README.md
 classifiers =
     Programming Language :: Python :: 3
-<<<<<<< HEAD
+    Operating System :: OS Independent
 
 [options]
 packages = pytorch_ood
@@ -36,25 +26,7 @@
     torchvision==0.11.1
     torchmetrics
     scipy==1.7.3
-
-[options.packages.find]
-where = src
-=======
-    Operating System :: OS Independent
-
-[options]
-packages = pytorch_ood
-python_reqires = >= 3.6
-install_requires =
-    torch>=1.10.0
-    torchvision>=0.11.1
-    torchmetrics
-    scipy>=1.7.3
     pandas
-
-[options.packages.find]
-where = pytorch_ood
->>>>>>> e0eed950
 
 [isort]
 line_length = 99
