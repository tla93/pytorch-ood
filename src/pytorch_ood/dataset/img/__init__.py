--- conflicted
+++ resolved
@@ -208,12 +208,7 @@
 from .ninco import NINCO
 from .noise import GaussianNoise, UniformNoise
 from .odin import LSUNCrop, LSUNResize, TinyImageNetCrop, TinyImageNetResize
-<<<<<<< HEAD
-from .openood import OpenImagesO, Places365, iNaturalist, ImageNetV2, ImageNetES, SSBHard
-from .pixmix import FeatureVisDataset, FractalDataset, PixMixDataset
-=======
 from .openood import OpenImagesO, Places365, iNaturalist
->>>>>>> 9dd7de64
 from .roadanomaly import RoadAnomaly
 from .smiyc import SegmentMeIfYouCan
 from .streethazards import StreetHazards
