"""
PyTorch Out of Distribution Detection
"""
<<<<<<< HEAD
__version__ = "0.0.6"
=======
__version__ = "0.0.8"
>>>>>>> d25bf843

from . import api, dataset, detector, loss, model, utils

__all__ = ["dataset", "detector", "loss", "model", "utils", "api", "__version__"]<|MERGE_RESOLUTION|>--- conflicted
+++ resolved
@@ -1,11 +1,7 @@
 """
 PyTorch Out of Distribution Detection
 """
-<<<<<<< HEAD
-__version__ = "0.0.6"
-=======
 __version__ = "0.0.8"
->>>>>>> d25bf843
 
 from . import api, dataset, detector, loss, model, utils
 
